require 'pathname'
require Pathname(__FILE__).dirname.expand_path.parent + 'spec_helper'
require 'ostruct'

TODAY = Date.today
NOW   = DateTime.now

class Book
  include DataMapper::Resource

  property :serial,      Fixnum,     :serial => true
  property :fixnum,      Fixnum,     :nullable => false, :default => 1
  property :string,      String,     :nullable => false, :default => 'default'
  property :empty,       String,     :nullable => false, :default => ''
  property :date,        Date,       :nullable => false, :default => TODAY
  property :true_class,  TrueClass,  :nullable => false, :default => true
  property :false_class, TrueClass,  :nullable => false, :default => false
  property :text,        DM::Text,   :nullable => false, :default => 'text'
#  property :class,       Class,      :nullable => false, :default => Class  # FIXME: Class types cause infinite recursions in Resource
  property :big_decimal, BigDecimal, :nullable => false, :default => BigDecimal('1.1'), :precision => 2, :scale => 1
  property :float,       Float,      :nullable => false, :default => 1.1
  property :date_time,   DateTime,   :nullable => false, :default => NOW
  property :object,      Object,     :nullable => true                       # FIXME: cannot supply a default for Object
end

if HAS_SQLITE3
  describe DataMapper::AutoMigrations, '.auto_migrate!' do
    before :all do
      @adapter = repository(:sqlite3).adapter

      DataMapper::AutoMigrator.models.clear

      @property_class = Struct.new(:name, :type, :nullable, :default, :serial)
    end

    after :all do
      DataMapper::AutoMigrator.models.clear
    end

    describe 'with sqlite3' do
      before :all do
        Book.auto_migrate!(:sqlite3)

        @table_set = @adapter.query('PRAGMA table_info("books")').inject({}) do |ts,column|
          default = if 'NULL' == column.dflt_value || column.dflt_value.nil?
            nil
          else
            /^(['"]?)(.*)\1$/.match(column.dflt_value)[2]
          end

          property = @property_class.new(
            column.name,
            column.type.upcase,
            column.notnull == 0,
            default,
            column.pk == 1  # in SQLite3 the serial key is also primary
          )

          ts.update(property.name => property)
        end

        # bypass DM to create the record using only the column default values
        @adapter.execute('INSERT INTO books (serial) VALUES (1)')

        repository(:sqlite3) do
          @book = Book.first
        end
      end

      types = {
        :serial      => [ Fixnum,     'INTEGER',      false, nil,                               1,                 true  ],
        :fixnum      => [ Fixnum,     'INTEGER',      false, '1',                               1,                 false ],
        :string      => [ String,     'VARCHAR(50)',  false, 'default',                         'default',         false ],
        :empty       => [ String,     'VARCHAR(50)',  false, '',                                ''       ,         false ],
        :date        => [ Date,       'DATE',         false, TODAY.strftime('%Y-%m-%d'),        TODAY,             false ],
        :true_class  => [ TrueClass,  'BOOLEAN',      false, 't',                               true,              false ],
        :false_class => [ TrueClass,  'BOOLEAN',      false, 'f',                               false,             false ],
        :text        => [ DM::Text,   'TEXT',         false, 'text',                            'text',            false ],
#        :class       => [ Class,      'VARCHAR(50)',  false, 'Class',                           'Class',           false ],
        :big_decimal => [ BigDecimal, 'DECIMAL(2,1)', false, '1.1',                             BigDecimal('1.1'), false ],
        :float       => [ Float,      'FLOAT',        false, '1.1',                             1.1,               false ],
        :date_time   => [ DateTime,   'DATETIME',     false, NOW.strftime('%Y-%m-%d %H:%M:%S'), NOW,               false ],
        :object      => [ Object,     'TEXT',         true,  nil,                               nil,               false ],
      }

      types.each do |name,(klass,type,nullable,default,key)|
        describe "a #{klass} property" do
          it "should be created as a #{type}" do
            @table_set[name.to_s].type.should == type
          end

          it "should #{!nullable && 'not'} be nullable".squeeze(' ') do
            @table_set[name.to_s].nullable.should == nullable
          end

          it "should have a default value #{default.inspect}" do
            @table_set[name.to_s].default.should == default
          end

          expected_value = types[name][4]
          it 'should properly typecast value' do

<<<<<<< HEAD
=======
            # FIXME: invalid typecasting of BigDecimal in do_sqlite3
            pending 'do_sqlite3 does not typecast to BigDecimal properly' if BigDecimal == klass

            # FIXME: invalid typecasting of DateTime in do_sqlite3
            pending 'do_sqlite3 does not typecast to BigDecimal properly' if DateTime == klass

>>>>>>> 1381dc0c
            if DateTime == klass
              @book.attribute_get(name).to_s.should == expected_value.to_s
            else
              @book.attribute_get(name).should == expected_value
            end
          end
        end
      end
    end
  end
end

if HAS_MYSQL
  describe DataMapper::AutoMigrations, '.auto_migrate!' do
    before :all do
      @adapter = repository(:mysql).adapter

      DataMapper::AutoMigrator.models.clear

      @property_class = Struct.new(:name, :type, :nullable, :default, :serial)
    end

    after :all do
      DataMapper::AutoMigrator.models.clear
    end

    describe 'with mysql' do#
      before :all do
        Book.auto_migrate!(:mysql)

        @table_set = @adapter.query('DESCRIBE `books`').inject({}) do |ts,column|
          property = @property_class.new(
            column.field,
            column.type.upcase,
            column.null == 'YES',
            column.type.upcase == 'TEXT' ? nil : column.default,
            column.extra.split.include?('auto_increment')
          )

          ts.update(property.name => property)
        end

        # bypass DM to create the record using only the column default values
        @adapter.execute('INSERT INTO books (serial, text) VALUES (1, \'text\')')

        repository(:mysql) do
          @book = Book.first
        end
      end

      types = {
        :serial      => [ Fixnum,     'INT(11)',       false, nil,                               1,                 true  ],
        :fixnum      => [ Fixnum,     'INT(11)',       false, '1',                               1,                 false ],
        :string      => [ String,     'VARCHAR(50)',   false, 'default',                         'default',         false ],
        :empty       => [ String,     'VARCHAR(50)',   false, '',                                '',                false ],
        :date        => [ Date,       'DATE',          false, TODAY.strftime('%Y-%m-%d'),        TODAY,             false ],
        :true_class  => [ TrueClass,  'TINYINT(1)',    false, '1',                               true,              false ],
        :false_class => [ TrueClass,  'TINYINT(1)',    false, '0',                               false,             false ],
        :text        => [ DM::Text,   'TEXT',          false, nil,                               'text',            false ],
#        :class       => [ Class,      'VARCHAR(50)',   false, 'Class',                           'Class',           false ],
        :big_decimal => [ BigDecimal, 'DECIMAL(2,1)',  false, '1.1',                             BigDecimal('1.1'), false ],
        :float       => [ Float,      'FLOAT',         false, '1.1',                             1.1,               false ],
        :date_time   => [ DateTime,   'DATETIME',      false, NOW.strftime('%Y-%m-%d %H:%M:%S'), NOW,               false ],
        :object      => [ Object,     'TEXT',          true,  nil,                               nil,               false ],
      }

      types.each do |name,(klass,type,nullable,default,key)|
        describe "a #{klass} property" do
          it "should be created as a #{type}" do
            @table_set[name.to_s].type.should == type
          end

          it "should #{!nullable && 'not'} be nullable".squeeze(' ') do
            @table_set[name.to_s].nullable.should == nullable
          end

          it "should have a default value #{default.inspect}" do
            @table_set[name.to_s].default.should == default
          end

          expected_value = types[name][4]
          it 'should properly typecast value' do
            if DateTime == klass
              @book.attribute_get(name).to_s.should == expected_value.to_s
            else
              @book.attribute_get(name).should == expected_value
            end
          end
        end
      end
    end
  end
end

if HAS_POSTGRES
  describe DataMapper::AutoMigrations, '.auto_migrate!' do
    before :all do
      @adapter = repository(:postgres).adapter

      DataMapper::AutoMigrator.models.clear

      @property_class = Struct.new(:name, :type, :nullable, :default, :serial)
    end

    after :all do
      DataMapper::AutoMigrator.models.clear
    end

    describe 'with postgres' do
      before :all do
        Book.auto_migrate!(:postgres)

        query = <<-EOS
          SELECT
            -- Field
            pg_attribute.attname AS "Field",
            -- Type
            CASE pg_type.typname
              WHEN 'varchar' THEN 'varchar'
              ELSE pg_type.typname
            END AS "Type",
            -- Null
            CASE WHEN pg_attribute.attnotnull THEN ''
              ELSE 'YES'
            END AS "Null",
            -- Default
            pg_attrdef.adsrc AS "Default"
          FROM pg_class
            INNER JOIN pg_attribute
              ON (pg_class.oid=pg_attribute.attrelid)
            INNER JOIN pg_type
              ON (pg_attribute.atttypid=pg_type.oid)
            LEFT JOIN pg_attrdef
              ON (pg_class.oid=pg_attrdef.adrelid AND pg_attribute.attnum=pg_attrdef.adnum)
          WHERE pg_class.relname='books' AND pg_attribute.attnum >=1 AND NOT pg_attribute.attisdropped
          ORDER BY pg_attribute.attnum
        EOS

        @table_set = @adapter.query(query).inject({}) do |ts,column|
          default = column.default
          serial  = false

          if column.default == "nextval('books_serial_seq'::regclass)"
            default = nil
            serial  = true
          end

          property = @property_class.new(
            column.field,
            column.type.upcase,
            column.null == 'YES',
            default,
            serial
          )

          ts.update(property.name => property)
        end

        # bypass DM to create the record using only the column default values
        @adapter.execute('INSERT INTO books (serial) VALUES (1)')

        repository(:postgres) do
          @book = Book.first
        end
      end

      types = {
        :serial      => [ Fixnum,     'INT4',          false, nil,                                                                   1,                 true  ],
        :fixnum      => [ Fixnum,     'INT4',          false, '1',                                                                   1,                 false ],
        :string      => [ String,     'VARCHAR',       false, "'default'::character varying",                                        'default',         false ],
        :empty       => [ String,     'VARCHAR',       false, "''::character varying",                                               '',                false ],
        :date        => [ Date,       'DATE',          false, "'#{TODAY.strftime('%Y-%m-%d')}'::date",                               TODAY,             false ],
        :true_class  => [ TrueClass,  'BOOL',          false, 'true',                                                                true,              false ],
        :false_class => [ TrueClass,  'BOOL',          false, 'false',                                                               false,             false ],
        :text        => [ DM::Text,   'TEXT',          false, "'text'::text",                                                        'text',            false ],
#        :class       => [ Class,      'VARCHAR(50)',   false, 'Class',                                                               'Class',           false ],
        :big_decimal => [ BigDecimal, 'NUMERIC',       false, '1.1',                                                                 BigDecimal('1.1'), false ],
        :float       => [ Float,      'FLOAT8',        false, '1.1',                                                                 1.1,               false ],
        :date_time   => [ DateTime,   'TIMESTAMP',     false, "'#{NOW.strftime('%Y-%m-%d %H:%M:%S')}'::timestamp without time zone", NOW,               false ],
        :object      => [ Object,     'TEXT',          true,  nil,                                                                   nil,               false ],
      }

      types.each do |name,(klass,type,nullable,default,key)|
        describe "a #{DataMapper::Inflection.classify(name.to_s)} property" do
          it "should be created as a #{type}" do
            @table_set[name.to_s].type.should == type
          end

          it "should #{!nullable && 'not'} be nullable".squeeze(' ') do
            @table_set[name.to_s].nullable.should == nullable
          end

          it "should have a default value #{default.inspect}" do
            @table_set[name.to_s].default.should == default
          end

          expected_value = types[name][4]
          it 'should properly typecast value' do
            if DateTime == klass
              @book.attribute_get(name).to_s.should == expected_value.to_s
            else
              @book.attribute_get(name).should == expected_value
            end
          end
        end
      end
    end
  end
end<|MERGE_RESOLUTION|>--- conflicted
+++ resolved
@@ -99,16 +99,6 @@
 
           expected_value = types[name][4]
           it 'should properly typecast value' do
-
-<<<<<<< HEAD
-=======
-            # FIXME: invalid typecasting of BigDecimal in do_sqlite3
-            pending 'do_sqlite3 does not typecast to BigDecimal properly' if BigDecimal == klass
-
-            # FIXME: invalid typecasting of DateTime in do_sqlite3
-            pending 'do_sqlite3 does not typecast to BigDecimal properly' if DateTime == klass
-
->>>>>>> 1381dc0c
             if DateTime == klass
               @book.attribute_get(name).to_s.should == expected_value.to_s
             else
