--- conflicted
+++ resolved
@@ -27,11 +27,8 @@
 dir = Pathname(__FILE__).dirname.expand_path / 'data_mapper'
 
 require dir / 'associations'
-<<<<<<< HEAD
 require dir / 'auto_migrations'
-=======
 require dir / 'collection'
->>>>>>> f9cac37b
 require dir / 'hook'
 require dir / 'identity_map'
 require dir / 'logger'
