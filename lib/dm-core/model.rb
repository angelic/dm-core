--- conflicted
+++ resolved
@@ -475,11 +475,7 @@
 
             model = discriminator && record[discriminator] || self
 
-<<<<<<< HEAD
-            resource = if (key_values = record.values_at(*model.key(repository_name))).all? {|a| !a.nil?}
-=======
             resource = if (key_values = record.values_at(*model.key(repository_name))).all? { |value| !value.nil? }
->>>>>>> afa1fe54
               identity_map = repository.identity_map(model)
               identity_map[key_values]
             end
@@ -503,11 +499,7 @@
           when Resource
             model = record.model
 
-<<<<<<< HEAD
-            resource = if (key_values = record.key).all? {|a| !a.nil?}
-=======
             resource = if (key_values = record.key).all? { |value| !value.nil? }
->>>>>>> afa1fe54
               identity_map = repository.identity_map(model)
               identity_map[key_values]
             end
