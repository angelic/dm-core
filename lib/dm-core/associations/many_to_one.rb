--- conflicted
+++ resolved
@@ -145,11 +145,7 @@
         #
         # @api private
         def lazy_load(source)
-<<<<<<< HEAD
-          return unless source_key.get(source).all? {|a| !a.nil?}
-=======
           return unless source_key.get(source).all? { |value| !value.nil? }
->>>>>>> afa1fe54
 
           # SEL: load all related resources in the source collection
           if source.saved? && source.collection.size > 1
