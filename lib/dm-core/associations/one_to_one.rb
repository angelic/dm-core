module DataMapper
  module Associations
    module OneToOne #:nodoc:
      class Relationship < Associations::Relationship
        %w[ public protected private ].map do |visibility|
          superclass.send("#{visibility}_instance_methods", false).each do |method|
            undef_method method unless method.to_s == 'initialize'
          end
        end

        # Loads (if necessary) and returns association target
        # for given source
        #
        # @api semipublic
        def get(source, other_query = nil)
          assert_kind_of 'source', source, source_model

<<<<<<< HEAD
          return unless loaded?(source) || source_key.get(source).all? {|a| !a.nil?}
=======
          return unless loaded?(source) || source_key.get(source).all? { |value| !value.nil? }
>>>>>>> afa1fe54

          relationship.get(source, other_query).first
        end

        # Sets and returns association target
        # for given source
        #
        # @api semipublic
        def set(source, target)
          assert_kind_of 'source', source, source_model
          assert_kind_of 'target', target, target_model, Hash, NilClass

          relationship.set(source, [ target ].compact).first
        end

        # TODO: document
        # @api public
        def kind_of?(klass)
          super || relationship.kind_of?(klass)
        end

        # TODO: document
        # @api public
        def instance_of?(klass)
          super || relationship.instance_of?(klass)
        end

        # TODO: document
        # @api public
        def respond_to?(method, include_private = false)
          super || relationship.respond_to?(method, include_private)
        end

        private

        attr_reader :relationship

        # Initializes the relationship. Always assumes target model class is
        # a camel cased association name.
        #
        # @api semipublic
        def initialize(name, target_model, source_model, options = {})
          klass = options.key?(:through) ? ManyToMany::Relationship : OneToMany::Relationship
          target_model ||= Extlib::Inflection.camelize(name).freeze
          @relationship = klass.new(name, target_model, source_model, options)
        end

        # TODO: document
        # @api private
        def method_missing(method, *args, &block)
          relationship.send(method, *args, &block)
        end
      end # class Relationship
    end # module HasOne
  end # module Associations
end # module DataMapper<|MERGE_RESOLUTION|>--- conflicted
+++ resolved
@@ -15,11 +15,7 @@
         def get(source, other_query = nil)
           assert_kind_of 'source', source, source_model
 
-<<<<<<< HEAD
-          return unless loaded?(source) || source_key.get(source).all? {|a| !a.nil?}
-=======
           return unless loaded?(source) || source_key.get(source).all? { |value| !value.nil? }
->>>>>>> afa1fe54
 
           relationship.get(source, other_query).first
         end
