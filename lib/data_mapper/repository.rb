--- conflicted
+++ resolved
@@ -18,15 +18,9 @@
     end
 
     attr_reader :name, :adapter, :type_map
-<<<<<<< HEAD
-    
+  
     def identity_map_get(model, key=nil)
       key ? @identity_maps[model][key] : @identity_maps[model]
-=======
-
-    def identity_map_get(model, key)
-      identity_maps[model][key]
->>>>>>> ed9594df
     end
 
     def identity_map_set(resource)
