module DataMapper
  module Associations
    module ManyToOne
      OPTIONS = [ :class_name, :child_key, :parent_key, :min, :max ]

      private

      def many_to_one(name, options = {})
        raise ArgumentError, "+name+ should be a Symbol, but was #{name.class}", caller     unless Symbol === name
        raise ArgumentError, "+options+ should be a Hash, but was #{options.class}", caller unless Hash   === options

<<<<<<< HEAD
        child_model_name  = self.name
=======
>>>>>>> 5adbb73c
        parent_model_name = options[:class_name] || DataMapper::Inflection.classify(name)

        relationship = relationships(repository.name)[name] = Relationship.new(
                                                                               name,
                                                                               repository.name,
                                                                               self.name,
                                                                               parent_model_name,
                                                                               options
        )

        class_eval <<-EOS, __FILE__, __LINE__
          def #{name}
            #{name}_association.nil? ? nil : #{name}_association
          end

          def #{name}=(parent_resource)
            #{name}_association.replace(parent_resource)
          end

          private

          def #{name}_association
            @#{name}_association ||= begin
              relationship = self.class.relationships(repository.name)[:#{name}]
              association = Proxy.new(relationship, self)
              child_associations << association
              association
            end
          end
        EOS

        relationship
      end

      class Proxy
        instance_methods.each { |m| undef_method m unless %w[ __id__ __send__ class kind_of? should should_not ].include?(m) }

        def replace(parent_resource)
          @parent_resource = parent_resource
          @relationship.attach_parent(@child_resource, @parent_resource) if @parent_resource.nil? || !@parent_resource.new_record?
        end

        def save
          if parent.new_record?
            repository(@relationship.repository_name) do
              parent.save
              @relationship.attach_parent(@child_resource, parent)
            end
          end
        end

        private

        def initialize(relationship, child_resource)
#          raise ArgumentError, "+relationship+ should be a DataMapper::Association::Relationship, but was #{relationship.class}", caller unless Relationship === relationship
#          raise ArgumentError, "+child_resource+ should be a DataMapper::Resource, but was #{child_resource.class}", caller              unless Resource     === child_resource

          @relationship   = relationship
          @child_resource = child_resource
        end

        def parent
          @parent_resource ||= @relationship.get_parent(@child_resource)
        end

        def method_missing(method, *args, &block)
          parent.__send__(method, *args, &block)
        end
      end # class Proxy
    end # module ManyToOne
  end # module Associations
end # module DataMapper<|MERGE_RESOLUTION|>--- conflicted
+++ resolved
@@ -9,10 +9,6 @@
         raise ArgumentError, "+name+ should be a Symbol, but was #{name.class}", caller     unless Symbol === name
         raise ArgumentError, "+options+ should be a Hash, but was #{options.class}", caller unless Hash   === options
 
-<<<<<<< HEAD
-        child_model_name  = self.name
-=======
->>>>>>> 5adbb73c
         parent_model_name = options[:class_name] || DataMapper::Inflection.classify(name)
 
         relationship = relationships(repository.name)[name] = Relationship.new(
