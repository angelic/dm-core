--- conflicted
+++ resolved
@@ -12,17 +12,7 @@
         target = (options[:class_name] || DataMapper::Inflection.camelize(name))
 
         self.relationships[name] = Relationship.
-<<<<<<< HEAD
-          new(name, options[:repository_name] || self.repository.name, [Inflector.demodulize(self.name), nil], [target, nil])
-=======
-            new(name, self.repository.name, [DataMapper::Inflection.demodulize(self.name), nil], [target, nil]) do |relationship, instance|
-
-          values = relationship.source.map { |p| p.value(instance) }
-
-          # everything inside all() should be the return value of a method in relationship, say #target_query or something
-          instance.repository.all(relationship.target_resource, Hash[*relationship.target.zip(values).flatten])
-        end
->>>>>>> 19a4af76
+          new(name, options[:repository_name] || self.repository.name, [DataMapper::Inflection.demodulize(self.name), nil], [target, nil])
 
         class_eval <<-EOS
           def #{name}
@@ -39,10 +29,10 @@
             @#{name}_association || @#{name}_association = begin
               association = self.class.relationships[:#{name}].
                   with_child(self, ChildToParentAssociation) do |repository, child_rel, parent_rel, parent_res, child|
-                    repository.first(parent_res, parent_rel.to_hash(child_rel.value(child)))
+                    repository.all(parent_res, parent_rel.to_hash(child_rel.value(child))).first
               end
 
-              as_child_associations << association
+              child_associations << association
 
               association
             end
