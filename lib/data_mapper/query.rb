--- conflicted
+++ resolved
@@ -6,60 +6,6 @@
 
     attr_reader :resource, *OPTIONS
 
-<<<<<<< HEAD
-=======
-    def initialize(resource, options = {})
-      # validate the resource and options
-      raise ArgumentError, "resource must be a Class, but is #{resource.class}" unless resource.kind_of?(Class)
-      raise ArgumentError, 'resource must include DataMapper::Resource'         unless resource.included_modules.include?(DataMapper::Resource)
-      raise ArgumentError, 'options must be a Hash'                             unless options.kind_of?(Hash)
-
-      # validate the reload option
-      if options.has_key?(:reload) && options[:reload] != true && options[:reload] != false
-        raise ArgumentError, ":reload must be true or false, but was #{options[:reload].inspect}"
-      end
-
-      # validate the offset and limit options
-      ([ :offset, :limit ] & options.keys).each do |attribute|
-        value = options[attribute]
-        raise ArgumentError, ":#{attribute} must be an Integer, but was #{value.class}" unless value.kind_of?(Integer)
-      end
-      raise ArgumentError, ':offset must be greater than or equal to 0' if options.has_key?(:offset) && !(options[:offset] >= 0)
-      raise ArgumentError, ':limit must be greater than or equal to 1'  if options.has_key?(:limit)  && !(options[:limit]  >= 1)
-
-      # validate the order, fields, link, include and conditions options
-      ([ :order, :fields, :link, :include, :conditions ] & options.keys).each do |attribute|
-        value = options[attribute]
-        raise ArgumentError, ":#{attribute} must be an Array, but was #{value.class}" unless value.kind_of?(Array)
-        raise ArgumentError, ":#{attribute} cannot be an empty Array"                 unless value.any?
-      end
-
-      @resource   = resource                       # must be Class that includes DataMapper::Resource
-      @reload     = options.fetch :reload,  false  # must be true or false
-      @offset     = options.fetch :offset,  0      # must be an Integer greater than or equal to 0
-      @limit      = options.fetch :limit,   nil    # must be an Integer greater than or equal to 1
-      @order      = options.fetch :order,   []     # TODO: must be an Array of Symbol, Enumerable::Direction or Property:
-        # (we normalize to Enumerable::Direction<Property>)
-      @fields     = options.fetch :fields,  []     # TODO: must be an Array of Symbol, String or Property
-        # (we normalize to Property)
-      @link       = options.fetch :link,    []     # TODO: must be an Array of Symbol, String, Property 1-jump-away or Query::Path
-        # (we normalize to Query::Path)
-      @include    = options.fetch :include, []     # TODO: must be an Array of Symbol, String, Property 1-jump-away or Query::Path
-        # (we normalize to Query::Path)
-      @conditions = []                             # must be an Array of triplets (or pairs when passing in raw String queries)
-        # (should normalize to Arrays of [operator-Symbol, Property, Property])
-
-      (options.keys - OPTIONS).each do |k|
-        append_condition!(k, options[k])
-      end
-
-      if conditions_option = options[:conditions]
-        clause = conditions_option.shift
-        append_condition!(clause, conditions_option.any? ? conditions_option.dup : nil)
-      end
-    end
-    
->>>>>>> fb2423ab
     def update(other)
       other = self.class.new(resource, other) if other.kind_of?(Hash)
 
@@ -92,7 +38,7 @@
       @fields   == other.fields   &&
       @links    == other.links    &&
       @includes == other.includes &&
-      @conditions.sort_by { |c| [ c[0].to_s, c[1].to_s, c[2] ] } == other.conditions.sort_by { |c| [ c[0].to_s, c[1].to_s, c[2] ] }
+      @conditions.sort_by { |c| [ c[0].to_s, c[1].object_id, c[2] ] } == other.conditions.sort_by { |c| [ c[0].to_s, c[1].object_id, c[2] ] }
     end
 
     private
