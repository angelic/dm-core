gem 'do_postgres', '=0.9.0'
require 'do_postgres'

module DataMapper
  module Adapters

    class PostgresAdapter < DataObjectsAdapter

<<<<<<< HEAD
      def self.type_map
        @type_map ||= TypeMap.new(super) do |tm|
          tm.map(DateTime).to(:timestamp)
          tm.map(String).with(:size => 50)
          tm.map(Fixnum).to(:INT4)
        end
      end

      def create_with_returning?; true; end
      
      def create_model_storage(repository, model)
        DataMapper.logger.debug "CREATE TABLE: #{model.storage_name(name)}  COLUMNS: #{model.properties.map {|p| p.field}.join(', ')}"

        connection = create_connection
        
        model.properties.each do |property|
          create_sequence_column(connection, model, property) if sequenced?(property)
        end

        command = connection.create_command(create_table_statement(model))

        result = command.execute_non_query

        close_connection(connection)

        result.to_i == 1
      end
      
      def destroy_model_storage(repository, model)
        DataMapper.logger.debug "DROP TABLE: #{model.storage_name(name)}"

        connection = create_connection

        command = connection.create_command(drop_table_statement(model))

        result = command.execute_non_query

        model.properties.each do |property|
          drop_sequence_column(connection, model, property) if sequenced?(property)
        end

        close_connection(connection)

        result.to_i == 1
      end
      
      def sequenced?(property)
        property.serial?
      end
      
      def create_table_statement(model)
        statement = "CREATE TABLE #{quote_table_name(model.storage_name(name))} ("

        statement << model.properties.collect do |property|
          schema = column_schema_hash(property)

          if sequenced?(property)
            property_statement = quote_column_name(schema[:name])
            property_statement << " #{schema[:primitive]}"
            property_statement << "(#{schema[:size]})" if schema[:size]
            property_statement << " DEFAULT nextval("
            property_statement << "'#{model.storage_name(name)}_#{property.field}_seq'"  #not sure why this has to be single qoutes
            property_statement << ") NOT NULL"
          else
            property_statement = quote_column_name(schema[:name])
            property_statement << " #{schema[:primitive]}"
            property_statement << "(#{schema[:size]})" if schema[:size]
          end

          property_statement
        end.join(", ")

        statement << ")"

        statement
      end

      def create_sequence_column(connection, model, property)
        DataMapper.logger.debug "CREATE SEQUENCE: #{model.storage_name(name)}_#{property.field}_seq"

        command = connection.create_command(create_sequence_statement(model, property))

        command.execute_non_query
      end
      
      def create_sequence_statement(model, property)
        statement = "CREATE SEQUENCE "
        statement << quote_column_name("#{model.storage_name(name)}_#{property.field}_seq")
        statement
        
        statement
      end
      
      def drop_sequence_column(connection, model, property)
        DataMapper.logger.debug "DROP SEQUENCE: #{model.storage_name(name)}_#{property.field}_seq"
        
        command = connection.create_command(drop_sequence_statement(model, property))
        
        command.execute_non_query
      end
      
      def drop_sequence_statement(model, property)
        statement = "DROP SEQUENCE IF EXISTS "
        statement << quote_column_name("#{model.storage_name(name)}_#{property.field}_seq")
        statement
      end
=======
      include DataMapper::Adapters::StandardSqlTransactions
>>>>>>> d9179349

      def create_with_returning?; true; end
      
    end # class PostgresAdapter

  end # module Adapters
end # module DataMapper<|MERGE_RESOLUTION|>--- conflicted
+++ resolved
@@ -6,7 +6,8 @@
 
     class PostgresAdapter < DataObjectsAdapter
 
-<<<<<<< HEAD
+      include DataMapper::Adapters::StandardSqlTransactions
+
       def self.type_map
         @type_map ||= TypeMap.new(super) do |tm|
           tm.map(DateTime).to(:timestamp)
@@ -113,9 +114,6 @@
         statement << quote_column_name("#{model.storage_name(name)}_#{property.field}_seq")
         statement
       end
-=======
-      include DataMapper::Adapters::StandardSqlTransactions
->>>>>>> d9179349
 
       def create_with_returning?; true; end
       
