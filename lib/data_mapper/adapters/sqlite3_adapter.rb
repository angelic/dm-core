require __DIR__ + 'data_objects_adapter'
require 'do_sqlite3'

module DataMapper
  module Adapters

    class Sqlite3Adapter < DataObjectsAdapter
<<<<<<< HEAD
      
      def self.type_map=(value)
        @type_map = value
      end
      
      def self.type_map
        @type_map ||= {}
      end
      
      self.type_map = DataObjectsAdapter.type_map
      
      #map_types({
      #  Fixnum                  => 'INTEGER'.freeze,
      #  String                  => 'TEXT'.freeze,
      #  DataMapper::Types::Text => 'TEXT'.freeze,
      #  Class                   => 'TEXT'.freeze,
      #  TrueClass               => 'INTEGER'.freeze
      #})
=======

      TYPES.merge!(
        :integer => 'INTEGER'.freeze,
        :string  => 'TEXT'.freeze,
        :text    => 'TEXT'.freeze,
        :class   => 'TEXT'.freeze,
        :boolean => 'INTEGER'.freeze
      )
>>>>>>> 1312cc5e

      def create_connection
        DataObjects::Sqlite3::Connection.new(@uri)
      end

      protected

      def normalize_uri(uri_or_options)
        uri = super
        uri.path = File.join(Dir.pwd, File.dirname(uri.path), File.basename(uri.path)) unless File.exists?(uri.path)
        uri
      end
    end # class Sqlite3Adapter

  end # module Adapters
end # module DataMapper<|MERGE_RESOLUTION|>--- conflicted
+++ resolved
@@ -5,7 +5,6 @@
   module Adapters
 
     class Sqlite3Adapter < DataObjectsAdapter
-<<<<<<< HEAD
       
       def self.type_map=(value)
         @type_map = value
@@ -24,16 +23,6 @@
       #  Class                   => 'TEXT'.freeze,
       #  TrueClass               => 'INTEGER'.freeze
       #})
-=======
-
-      TYPES.merge!(
-        :integer => 'INTEGER'.freeze,
-        :string  => 'TEXT'.freeze,
-        :text    => 'TEXT'.freeze,
-        :class   => 'TEXT'.freeze,
-        :boolean => 'INTEGER'.freeze
-      )
->>>>>>> 1312cc5e
 
       def create_connection
         DataObjects::Sqlite3::Connection.new(@uri)
