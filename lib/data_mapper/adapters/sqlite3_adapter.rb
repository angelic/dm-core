gem 'do_sqlite3', '=0.9.0'
require 'do_sqlite3'

module DataMapper
  module Adapters

    class Sqlite3Adapter < DataObjectsAdapter

<<<<<<< HEAD
      def self.type_map
        @type_map ||= TypeMap.new(super) do |tm|
          tm.map(String).to(:VARCHAR).with(:size => 50)
          tm.map(Fixnum).to(:INTEGER)
          tm.map(Class).to(:VARCHAR).with(:size => 50)
        end
      end
=======
      include DataMapper::Adapters::StandardSqlTransactions

      TYPES.merge!(
        :integer => 'INTEGER'.freeze,
        :string  => 'TEXT'.freeze,
        :text    => 'TEXT'.freeze,
        :class   => 'TEXT'.freeze,
        :boolean => 'INTEGER'.freeze
      )
>>>>>>> d9179349

      def rewrite_uri(uri, options)
        new_uri = uri.dup
        new_uri.path = options[:path] || uri.path

        new_uri
      end
      
      protected

      def normalize_uri(uri_or_options)
        uri = super
        uri.path = File.join(Dir.pwd, File.dirname(uri.path), File.basename(uri.path)) unless File.exists?(uri.path)
        uri
      end
    end # class Sqlite3Adapter

  end # module Adapters
end # module DataMapper<|MERGE_RESOLUTION|>--- conflicted
+++ resolved
@@ -6,7 +6,8 @@
 
     class Sqlite3Adapter < DataObjectsAdapter
 
-<<<<<<< HEAD
+      include DataMapper::Adapters::StandardSqlTransactions
+
       def self.type_map
         @type_map ||= TypeMap.new(super) do |tm|
           tm.map(String).to(:VARCHAR).with(:size => 50)
@@ -14,17 +15,6 @@
           tm.map(Class).to(:VARCHAR).with(:size => 50)
         end
       end
-=======
-      include DataMapper::Adapters::StandardSqlTransactions
-
-      TYPES.merge!(
-        :integer => 'INTEGER'.freeze,
-        :string  => 'TEXT'.freeze,
-        :text    => 'TEXT'.freeze,
-        :class   => 'TEXT'.freeze,
-        :boolean => 'INTEGER'.freeze
-      )
->>>>>>> d9179349
 
       def rewrite_uri(uri, options)
         new_uri = uri.dup
