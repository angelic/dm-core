gem 'do_mysql', '=0.9.0'
require 'do_mysql'

module DataMapper
  module Adapters

    # Options:
    # host, user, password, database (path), socket(uri query string), port
    class MysqlAdapter < DataObjectsAdapter

<<<<<<< HEAD
=======
      # TypeMap for MySql databases.
      #
      # ==== Returns
      # DataMapper::TypeMap:: default TypeMap for MySql databases.
>>>>>>> 7e64447d
      def self.type_map
        @type_map ||= TypeMap.new(super) do |tm|
          tm.map(String).with(:size => 100)
          tm.map(DM::Text).to(:text)
          tm.map(Class).with(:size => 100)
        end
      end

<<<<<<< HEAD
      def create_table_statement_with_engine(model)
        "#{create_table_statement_without_engine(model)} ENGINE = innodb"
      end

      alias_method :create_table_statement_without_engine, :create_table_statement
      alias_method :create_table_statement, :create_table_statement_with_engine

=======
>>>>>>> 7e64447d
      private

      def quote_table_name(table_name)
        "`#{table_name}`"
      end

      def quote_column_name(column_name)
        "`#{column_name}`"
      end

      def rewrite_uri(uri, options)
        new_uri = uri.dup
        new_uri.host = options[:host] || uri.host
        new_uri.user = options[:user] || uri.user
        new_uri.password = options[:password] || uri.password
        new_uri.path = (options[:database] && "/" << options[:database]) || uri.path
        new_uri.port = options[:port] || uri.port
        new_uri.query = (options[:socket] && "socket=#{options[:socket]}") || uri.query

        new_uri
      end

    end # class MysqlAdapter
  end # module Adapters
end # module DataMapper<|MERGE_RESOLUTION|>--- conflicted
+++ resolved
@@ -8,13 +8,10 @@
     # host, user, password, database (path), socket(uri query string), port
     class MysqlAdapter < DataObjectsAdapter
 
-<<<<<<< HEAD
-=======
       # TypeMap for MySql databases.
       #
       # ==== Returns
       # DataMapper::TypeMap:: default TypeMap for MySql databases.
->>>>>>> 7e64447d
       def self.type_map
         @type_map ||= TypeMap.new(super) do |tm|
           tm.map(String).with(:size => 100)
@@ -23,7 +20,6 @@
         end
       end
 
-<<<<<<< HEAD
       def create_table_statement_with_engine(model)
         "#{create_table_statement_without_engine(model)} ENGINE = innodb"
       end
@@ -31,8 +27,6 @@
       alias_method :create_table_statement_without_engine, :create_table_statement
       alias_method :create_table_statement, :create_table_statement_with_engine
 
-=======
->>>>>>> 7e64447d
       private
 
       def quote_table_name(table_name)
