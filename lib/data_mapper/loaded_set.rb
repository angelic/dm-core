--- conflicted
+++ resolved
@@ -9,13 +9,8 @@
 
     attr_reader :repository
 
-<<<<<<< HEAD
     def reload(options = {})
-      query = Query.new(@model, keys.merge(:fields => @key_properties))
-=======
-    def reload!(options = {})
       query = Query.new(@repository, @model, keys.merge(:fields => @key_properties))
->>>>>>> bab079d7
       query.update(options.merge(:reload => true))
       @repository.adapter.read_set(@repository, query)
     end
